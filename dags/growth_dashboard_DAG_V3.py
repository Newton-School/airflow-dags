from airflow import DAG

from airflow.operators.python import PythonOperator
from airflow.providers.postgres.operators.postgres import PostgresOperator
from airflow.providers.postgres.hooks.postgres import PostgresHook

from datetime import datetime

default_args = {
    'owner': 'airflow',
    'depends_on_past': False,
    'start_date': datetime(2023, 3, 16),
}


def extract_data_to_nested(**kwargs):
    def clean_input(data_type, data_value):
        if data_type == 'string':
            return 'null' if not data_value else f'\"{data_value}\"'
        elif data_type == 'datetime':
            return 'null' if not data_value else f'CAST(\'{data_value}\' As TIMESTAMP)'
        else:
            return data_value

    pg_hook = PostgresHook(postgres_conn_id='postgres_result_db')
    pg_conn = pg_hook.get_conn()
    pg_cursor = pg_conn.cursor()
    ti = kwargs['ti']
    transform_data_output = ti.xcom_pull(task_ids='transform_data')
    for transform_row in transform_data_output:
        pg_cursor.execute(
            'INSERT INTO growth_dashboard_v3 (email,course_timeline_flow,cum_created_at,date_joined,'
            'cutfm_created_at,prospect_date,course_id,created_at,churned_date,salary,why_do_you_want_to_join,'
            'degree,twelfth_marks,graduation_year,life_status,prospect_stage,icp_status,was_prospect,ol,'
            'paid_on_product,live_class,lead_owner,number_of_dials_prospect,number_of_dials,'
            'number_of_dials_attempted,number_of_connects,paid_on_product_and_organic,docs,responded_for_want_a_call,'
            'lead_quality,rfd_date,marks_obtained,test_date,total_mcqs_attempted,'
            'utm_source,utm_medium,utm_campaign,source,lead_last_call_status)'
            'VALUES (%s,%s,%s,%s,%s,%s,%s,%s,%s,%s,%s,%s,%s,%s,%s,%s,%s,%s,%s,%s,%s,%s,%s,%s,%s,%s,%s,%s,%s,%s,%s,%s,%s,%s,%s,%s,%s,%s,%s);',
            (
                transform_row[0],
                transform_row[1],
                transform_row[2],
                transform_row[3],
                transform_row[4],
                transform_row[5],
                transform_row[6],
                transform_row[7],
                transform_row[8],
                transform_row[9],
                transform_row[10],
                transform_row[11],
                transform_row[12],
                transform_row[13],
                transform_row[14],
                transform_row[15],
                transform_row[16],
                transform_row[17],
                transform_row[18],
                transform_row[19],
                transform_row[20],
                transform_row[21],
                transform_row[22],
                transform_row[23],
                transform_row[24],
                transform_row[25],
                transform_row[26],
                transform_row[27],
                transform_row[28],
                transform_row[29],
                transform_row[30],
                transform_row[31],
                transform_row[32],
                transform_row[33],
                transform_row[34],
                transform_row[35],
                transform_row[36],
                transform_row[37],
                transform_row[38],
            )
        )
    pg_conn.commit()


dag = DAG(
    'Growth_Dashboard_DAG_V3',
    default_args=default_args,
    description='An Analytics Reporting Layer DAG for Growth Dashboard',
    schedule_interval='55 */2 * * *',
    catchup=False
)

create_table = PostgresOperator(
    task_id='create_table',
    postgres_conn_id='postgres_result_db',
    sql='''CREATE TABLE IF NOT EXISTS growth_dashboard_v3 (
            id serial,
            email varchar(256),
            course_timeline_flow varchar(256), 
            cum_created_at DATE,
            date_joined DATE,
            cutfm_created_at DATE,
            prospect_date DATE,
            course_id int,
            created_at DATE,
            churned_date DATE,
            salary varchar(512),
            why_do_you_want_to_join varchar(512),
            degree varchar(512),
            twelfth_marks varchar(512),
            graduation_year varchar(512),
            life_status varchar(512),
            prospect_stage varchar(512),
            icp_status varchar(512),
            was_prospect varchar(512),
            ol boolean,
            paid_on_product boolean,
            live_class boolean,
            lead_owner varchar(512),
            number_of_dials_prospect int,
            number_of_dials int,
            number_of_dials_attempted int,
            number_of_connects int,
            paid_on_product_and_organic varchar(256),
            docs boolean,
            responded_for_want_a_call varchar(512),
            lead_quality varchar(256),
            rfd_date DATE,
            marks_obtained int,
            test_date DATE,
            total_mcqs_attempted int,
            utm_source varchar(256),
            utm_medium varchar(256),
            utm_campaign varchar(256),
            source varchar(256),
            lead_last_call_status varchar(256)
        );
    ''',
    dag=dag
)

transform_data = PostgresOperator(
    task_id='transform_data',
    postgres_conn_id='postgres_result_db',
    sql='''with test_taken_1 as(
            select 
                        distinct users_info.email,
                        date(assessment_started_at) as test_date,
                        max(marks_obtained) as marks_obtained,
                        count(distinct aqum.mcq_id) filter (where aqum.id is not null) as total_mcqs_opened,
                        count(distinct aqum.mcq_id) filter (where aqum.option_marked_at is not null) as total_mcqs_attempted,
                        count(distinct aqum.mcq_id) filter (where aqum.marked_choice = aqum.correct_choice) as total_mcqs_correct
                    from
                        assessments a 
                    join courses c 
<<<<<<< HEAD
                        on c.course_id = a.course_id and c.course_id in (800,818,819,820,821,822,823,824,825,826,1040,1041,1042,1043,1044,1045,1632,1633,1634)
=======
                        on c.course_id = a.course_id and c.course_id in (800,818,819,820,821,822,823,824,825,826,1040,1041,1042,1043,1044,1045,1632,1633,1634,1635)
>>>>>>> 12012068
                    left join course_user_mapping as cum on cum.course_id = c.course_id
                    left join assessment_question_user_mapping aqum 
                        on aqum.assessment_id = a.assessment_id 
                            and aqum.course_user_mapping_id = cum.course_user_mapping_id 
                    left join users_info on users_info.user_id = aqum.user_id
                    where users_info.email not like ('%@newtonschool.co%')
                    group by 1,2
            ), 
            test_taken_2 as(
            select 
                        distinct users_info.email,
                        date(assessment_started_at) as test_date,
                        max(marks_obtained) as marks_obtained,
                        count(distinct aqum.mcq_id) filter (where aqum.id is not null) as total_mcqs_opened,
                        count(distinct aqum.mcq_id) filter (where aqum.option_marked_at is not null) as total_mcqs_attempted,
                        count(distinct aqum.mcq_id) filter (where aqum.marked_choice = aqum.correct_choice) as total_mcqs_correct
                    from
                        assessments a 
                    join courses c 
                        on c.course_id = a.course_id and c.course_id in (803)
                    left join course_user_mapping as cum on cum.course_id = c.course_id
                    left join assessment_question_user_mapping aqum 
                        on aqum.assessment_id = a.assessment_id 
                            and aqum.course_user_mapping_id = cum.course_user_mapping_id 
                    left join users_info on users_info.user_id = aqum.user_id
                    where users_info.email not like ('%@newtonschool.co%')
                    group by 1,2 ),
            test_taken_3 as (
            select * from test_taken_1
            union all
            select * from test_taken_2
            ),
            test_taken as(
            select 
                        distinct email,
                        max(test_date) as test_date,
                        max(marks_obtained) as marks_obtained,
                        max(total_mcqs_opened) as total_mcqs_opened,
                        max(total_mcqs_attempted) as total_mcqs_attempted,
                        max(total_mcqs_correct) as total_mcqs_correct
                    from test_taken_3
                    group by 1
                    order by 3 desc
            ),
raw as(
            select
            distinct 
            users_info.email,
            apply_forms_and_questions.question_text,
            response as apply_form_response,
            Case when course_timeline_flow = 6 THEN 'New Design Experiment Timeline with Enhanced Urgency'
                when course_timeline_flow = 7 THEN 'New Design Experiment Timeline with Counselling Call Urgency'
                when course_timeline_flow = 8 THEN 'New Design Experiment Timeline with Entrance Exam'
                when course_timeline_flow = 5 THEN 'New Design Experiment Switched Funnel (payment before eaf) Timeline'
                when course_timeline_flow = 4 THEN 'New Design Experiment Timeline'
                when course_timeline_flow = 3 THEN 'Backend Driven Timeline'
                when course_timeline_flow = 9 THEN 'Product Inbound'
                when course_timeline_flow = 10 THEN 'One Video'
                when course_timeline_flow = 11 THEN 'Business Inbound'
                when course_timeline_flow = 12 THEN 'New Design Experiment Timeline with Master Class Banner'
                end as course_timeline_flow,
                courses.course_id,
                users_info.utm_source,
            users_info.utm_medium,
            users_info.utm_campaign,
            date(course_user_mapping.created_at) as cum_created_at,
            date(course_user_timeline_flow_mapping.created_at) as cutfm_created_at,
            date(users_info.date_joined) as date_joined
            from users_info
<<<<<<< HEAD
            left join course_user_timeline_flow_mapping on course_user_timeline_flow_mapping.user_id = users_info.user_id and course_user_timeline_flow_mapping.course_id in (786,759,800,818,819,820,821,822,823,824,825,826,1040,1041,1042,1043,1044,1045,1632,1633,1634)
            left join apply_form_course_user_question_mapping on apply_form_course_user_question_mapping.user_id = course_user_timeline_flow_mapping.user_id and apply_form_course_user_question_mapping.course_id = course_user_timeline_flow_mapping.course_id
            left join apply_forms_and_questions on apply_forms_and_questions.apply_form_question_id = apply_form_course_user_question_mapping.apply_form_question_id
            left join course_user_mapping on course_user_mapping.user_id = course_user_timeline_flow_mapping.user_id and course_user_timeline_flow_mapping.course_id = course_user_mapping.course_id
            left join courses on courses.course_id = course_user_timeline_flow_mapping.course_id and courses.course_id in (786,759,800,818,819,820,821,822,823,824,825,826,1040,1041,1042,1043,1044,1045,1632,1633,1634)
            where courses.course_id in (786,759,800,818,819,820,821,822,823,824,825,826,1040,1041,1042,1043,1044,1045,1632,1633,1634)
=======
            left join course_user_timeline_flow_mapping on course_user_timeline_flow_mapping.user_id = users_info.user_id and course_user_timeline_flow_mapping.course_id in (786,759,800,818,819,820,821,822,823,824,825,826,1040,1041,1042,1043,1044,1045,1632,1633,1634,1635)
            left join apply_form_course_user_question_mapping on apply_form_course_user_question_mapping.user_id = course_user_timeline_flow_mapping.user_id and apply_form_course_user_question_mapping.course_id = course_user_timeline_flow_mapping.course_id
            left join apply_forms_and_questions on apply_forms_and_questions.apply_form_question_id = apply_form_course_user_question_mapping.apply_form_question_id
            left join course_user_mapping on course_user_mapping.user_id = course_user_timeline_flow_mapping.user_id and course_user_timeline_flow_mapping.course_id = course_user_mapping.course_id
            left join courses on courses.course_id = course_user_timeline_flow_mapping.course_id and courses.course_id in (786,759,800,818,819,820,821,822,823,824,825,826,1040,1041,1042,1043,1044,1045,1632,1633,1634,1635)
            where courses.course_id in (786,759,800,818,819,820,821,822,823,824,825,826,1040,1041,1042,1043,1044,1045,1632,1633,1634,1635)
>>>>>>> 12012068
            order by 1
            ),
            b as(
            select
            distinct email,
            course_timeline_flow,
            course_id,
            cum_created_at,
            date_joined,
            cutfm_created_at,
            utm_source,
            utm_medium,
            utm_campaign,
            case when question_text = 'What are you doing currently?' then apply_form_response end as "What are you doing currently?",
            case when question_text = 'Graduation Year (College passing out year)' then apply_form_response end as "Graduation Year (College passing out year)",
            case when question_text in ('Designation','How much salary do you get in a month currently?','What is your total yearly salary package? (LPA - Lakh Per Annum)') then apply_form_response end as "salary",
            case when question_text in ('Please mention your Work Experience in years') then apply_form_response end as "Work_ex",
            case when question_text in ('Current Location (City)') then apply_form_response end as "current_location",
            case when question_text in ('Why do you want to join the Data Science course?') then apply_form_response end as "why_do_you_want_to_join",
            case when question_text in ('What degree did you graduate in?') then apply_form_response end as "degree",
            case when question_text in ('12th Passing Marks (in Percentage)') then apply_form_response end as "12th",
            case when question_text in ('How sure are you about learning Data Science?') then apply_form_response end as conviction
            from raw
            ),
            final as(
            select
            distinct email,
            course_timeline_flow,
            cum_created_at,
            date_joined,
            cutfm_created_at,
            course_id,
            utm_source,
            utm_medium,
            utm_campaign,
            max("salary") as "salary",
            max("why_do_you_want_to_join") as "why_do_you_want_to_join",
            max("degree") as "degree",
            max("12th") as "12th",
            max("Graduation Year (College passing out year)") as "Graduation Year",
            max("What are you doing currently?") as life_status,
            max(conviction) as conviction
            from b
            group by 1,2,3,4,5,6,7,8,9
            ),
            all_time_prospect as(
            select
            distinct email_address,
            true as a_t_prospect,
            min(date(modified_on)) as prospect_date
            from lsq_leads_x_activities
            where lower(event) in ('stagechange') and current_stage = 'Prospect'
            group by 1,2
            ),
            docs as(
            select
            distinct email_address,
            true as docs_collected
            from lsq_leads_x_activities
            where event in ('Document / Payment Tracking') and mx_custom_1 = 'Documents Collected'
            ),
            offer_letter as(
            select
            distinct email_address,
            true as ol,
            date(modified_on) as offer_letter_date
            from lsq_leads_x_activities
            where event = 'Sent Offer Letter'
            ),
            product_paid as(
            select
            distinct email_address,
            true as paid_on_product,
            date(modified_on) as paid_on_product_date
            from lsq_leads_x_activities
            where lsq_leads_x_activities.mx_custom_4 = 'ADMISSION_PROCESS_BOOKING_FEE' and event = 'Paid on Product'
            ),
            user_level as(
            select
            distinct 
            final.course_timeline_flow,
            final.cum_created_at,
            final.date_joined,
            final.cutfm_created_at,
            final.course_id,
            final.utm_source,
            final.utm_medium,
            final.utm_campaign,
            final."salary",
            final."why_do_you_want_to_join",
            final."degree",
            final."12th",
            final."Graduation Year",
            final.life_status,
            final.conviction,
            lsq_leads_x_activities.prospect_stage,
            lsq_leads_x_activities.email_address as email,
            case 
            when "salary" in ('Rs 25000 - Rs 30000 per month','Rs 30000 - Rs 40000 per month','Rs 40000 - Rs 50000 per month','Rs 50000 - Rs 75000 per month','Rs 75000 - Rs 100000 per month','More than 100000','3 LPA - 4.99 LPA','5 LPA or more') then 'ICP'
            when "salary" in ('Rs 20000 - Rs 30000 per month','Rs 10000 - Rs 20000 per month','Rs 20000 - Rs 24999 per month','2 LPA - 2.99 LPA','Below 2 LPA','Less than 3LPA') then 'Close to ICP'
            when "salary" in ('I am not earning right now','Not Earning') then 'Not ICP' end as icp_status,
            case when all_time_prospect.a_t_prospect is true then 'Yes' else null end as was_prospect,
            prospect_date,
            case when offer_letter.ol is null then 0 else 1 end as ol,
            case when offer_letter.ol is null then null else offer_letter_date end as offer_letter_date,
            case when product_paid.paid_on_product is null then 0 else 1 end as paid_on_product,
            case when product_paid.paid_on_product is null then null else paid_on_product_date end as paid_on_product_date,
            case when mid_funnel_buckets like ('%Live Class%') then 1 else 0 end as live_class,
            lsq_leads_x_activities.lead_owner,
            lsq_leads_x_activities.lead_created_on,
            lsq_leads_x_activities.mx_priority_status,
            case when docs.docs_collected is null then 0 else 1 end as docs_collected,
            date(lsq_leads_x_activities.mx_rfd_date) as rfd_date,
            lsq_leads_x_activities.lead_last_call_status
            from final
            right join lsq_leads_x_activities on lsq_leads_x_activities.email_address = final.email
            left join all_time_prospect on all_time_prospect.email_address = final.email
            left join offer_letter on offer_letter.email_address = final.email
            left join docs on docs.email_address = final.email
            left join product_paid on product_paid.email_address = final.email
            where lsq_leads_x_activities.lead_created_on is not null
            ),
            prospect_churned as(
            select
            distinct email_address,
            min(date(modified_on)) as first_connect
            from user_level
            right join lsq_leads_x_activities on lsq_leads_x_activities.email_address = user_level.email
            where lsq_leads_x_activities.lead_created_on is not null and lsq_leads_x_activities.lead_owner not in ('System','Jai Sharma','Praduman Goyal')
            and date_trunc('month',date(modified_on)) >= date_trunc('month',now()) - interval '3 month'
            and ((event in ('Outbound Phone Call Activity') and call_type = 'Answered') or (event in ('Log Phone Call') and mx_custom_1 not in ('CNC','CBL'))) and event in ('Outbound Phone Call Activity','Log Phone Call')
            group by 1
            order by email_address
            ),
            responded as(
            select
            distinct lsq_leads_x_activities.email_address,
            mx_custom_2 as responded_for_want_a_call
            from lsq_leads_x_activities
            where event = 'Responded for want a call'
            ),
            rejected_churned as(
            select
            distinct email_address,
            min(date(modified_on)) as first_connect
            from lsq_leads_x_activities
            where prospect_stage in ('Rejected') and current_stage = 'Rejected' and event = 'StageChange'
            group by 1
            order by 1,2
            ),
            churned_date as(
            select * from prospect_churned
            union all
            select * from rejected_churned
            ),
            churned_date_final as(
            select
            distinct email_address,
            min(first_connect) as churned_date
            from churned_date
            group by 1
            ),
            open_prospect_leads as(
            select
            distinct email_address,
            lsq_leads_x_activities.lead_owner,
            count(distinct activity_id) filter (where prospect_stage = 'Prospect' and event in ('Outbound Phone Call Activity','Log Phone Call')) as number_of_dials_prospect,
            count(distinct activity_id) filter (where event in ('Outbound Phone Call Activity','Log Phone Call')) as number_of_dials_attempted,
            count(distinct activity_id) filter (where ((event in ('Outbound Phone Call Activity') and call_type = 'NotAnswered') or (event in ('Log Phone Call') and mx_custom_1 in ('CNC'))) and event in ('Outbound Phone Call Activity','Log Phone Call')) as number_of_dials,
            count(distinct activity_id) filter (where ((event in ('Outbound Phone Call Activity') and call_type = 'Answered') or (event in ('Log Phone Call') and mx_custom_1 not in ('CNC'))) and event in ('Outbound Phone Call Activity','Log Phone Call')) as number_of_connects
            from final
            right join lsq_leads_x_activities on lsq_leads_x_activities.email_address = final.email
            where lead_created_on is not null and lead_owner not in ('System','Jai Sharma','Praduman Goyal')
            group by 1,2
            order by email_address
            )           
select distinct user_level.email,
            course_timeline_flow,
            cum_created_at,
            date_joined,
            cutfm_created_at,
            prospect_date,
            course_id,
            date(lead_created_on) as created_at,
            case when max(prospect_stage) in ('Lead','Could Not Connect','Call Back Later') then null else min(churned_date_final.churned_date) end as churned_date,
            max("salary") as salary,
            max("why_do_you_want_to_join") as why_do_you_want_to_join,
            max("degree") as degree,
            max("12th") as twelfth_marks,
            max("Graduation Year") as graduation_year,
            max(life_status) as life_status,
            max(prospect_stage) as prospect_stage,
            max(icp_status) as icp_status,
            max(was_prospect) as was_prospect,
            case when max(ol) = 0 then false else true end as ol,
            case when max(paid_on_product) = 0 then false else true end as paid_on_product,
            case when max(live_class) = 0 then false else true end as live_class,
            user_level.lead_owner,
            max(number_of_dials_prospect) as number_of_dials_prospect,
            max(number_of_dials) as number_of_dials,
            max(number_of_dials_attempted) as number_of_dials_attempted,
            max(number_of_connects) as number_of_connects,
            case
            when lower(user_level.mx_priority_status) like ('%organic%') then 'Organic'
            when lower(user_level.mx_priority_status) like ('%reapplied%') then user_level.mx_priority_status
            when max(paid_on_product) > 0 and lower(user_level.mx_priority_status) not like ('%organic%') then 'Paid on Product'
            else null end as paid_on_product_and_organic,
            case when max(docs_collected) = 0 then false else true end as docs,
            max(responded.responded_for_want_a_call) as responded_for_want_a_call,
            case
            when max(conviction) in ('Very sure - I want to learn Data Science course') and max("why_do_you_want_to_join") in ('I want to learn Data science and then get a job in the field') then 'High'
            when max(conviction) in ('Less sure - I''m still researching about it') and max("why_do_you_want_to_join") in ('I want to learn Data science and then get a job in the field') then 'Medium'
            when max(conviction) in ('Very sure - I want to learn Data Science course') and max("why_do_you_want_to_join") in ('Need an IT job immediately - I''m NOT looking for a course','Just upgrading my skills - I''m NOT looking to change my current job') then 'Medium'
            when max(conviction) in ('Very sure - I want to learn Data Science course') and max("why_do_you_want_to_join") in ('Other reason') then 'Low'
            when max(conviction) in ('Less sure - I''m still researching about it') and max("why_do_you_want_to_join") in ('Need an IT job immediately - I''m NOT looking for a course','Just upgrading my skills - I''m NOT looking to change my current job','Other reason') then 'Low'
            when max(conviction) in ('No - I don''t plan to do a Data Science Course right now') then 'Low' end as lead_quality,
            rfd_date,
            test_taken.marks_obtained,
            test_taken.test_date,
            test_taken.total_mcqs_attempted,
            user_level.utm_source,
            utm_medium,
            utm_campaign,
            case when source_mapping.source is null then 'Organic' else source_mapping.source end as source,
            lead_last_call_status 
            from user_level
            left join churned_date_final on churned_date_final.email_address = user_level.email
            left join open_prospect_leads on open_prospect_leads.email_address = user_level.email
            left join responded on responded.email_address = user_level.email
            left join test_taken on test_taken.email = user_level.email
            left join source_mapping on source_mapping.utm_source = user_level.utm_source 
            group by 1,2,3,4,5,6,7,8,user_level.lead_owner,user_level.mx_priority_status,rfd_date,test_taken.marks_obtained,test_taken.test_date,test_taken.total_mcqs_attempted,user_level.utm_source,utm_medium,utm_campaign,source_mapping.source,lead_last_call_status
    ;
        ''',
    dag=dag
)
drop_table = PostgresOperator(
    task_id='drop_table',
    postgres_conn_id='postgres_result_db',
    sql='''DROP TABLE IF EXISTS growth_dashboard_v3;
    ''',
    dag=dag
)

extract_python_data = PythonOperator(
    task_id='extract_python_data',
    python_callable=extract_data_to_nested,
    provide_context=True,
    dag=dag
)
drop_table >> create_table >> transform_data >> extract_python_data<|MERGE_RESOLUTION|>--- conflicted
+++ resolved
@@ -153,11 +153,9 @@
                     from
                         assessments a 
                     join courses c 
-<<<<<<< HEAD
+
                         on c.course_id = a.course_id and c.course_id in (800,818,819,820,821,822,823,824,825,826,1040,1041,1042,1043,1044,1045,1632,1633,1634)
-=======
-                        on c.course_id = a.course_id and c.course_id in (800,818,819,820,821,822,823,824,825,826,1040,1041,1042,1043,1044,1045,1632,1633,1634,1635)
->>>>>>> 12012068
+
                     left join course_user_mapping as cum on cum.course_id = c.course_id
                     left join assessment_question_user_mapping aqum 
                         on aqum.assessment_id = a.assessment_id 
@@ -227,21 +225,13 @@
             date(course_user_timeline_flow_mapping.created_at) as cutfm_created_at,
             date(users_info.date_joined) as date_joined
             from users_info
-<<<<<<< HEAD
             left join course_user_timeline_flow_mapping on course_user_timeline_flow_mapping.user_id = users_info.user_id and course_user_timeline_flow_mapping.course_id in (786,759,800,818,819,820,821,822,823,824,825,826,1040,1041,1042,1043,1044,1045,1632,1633,1634)
             left join apply_form_course_user_question_mapping on apply_form_course_user_question_mapping.user_id = course_user_timeline_flow_mapping.user_id and apply_form_course_user_question_mapping.course_id = course_user_timeline_flow_mapping.course_id
             left join apply_forms_and_questions on apply_forms_and_questions.apply_form_question_id = apply_form_course_user_question_mapping.apply_form_question_id
             left join course_user_mapping on course_user_mapping.user_id = course_user_timeline_flow_mapping.user_id and course_user_timeline_flow_mapping.course_id = course_user_mapping.course_id
             left join courses on courses.course_id = course_user_timeline_flow_mapping.course_id and courses.course_id in (786,759,800,818,819,820,821,822,823,824,825,826,1040,1041,1042,1043,1044,1045,1632,1633,1634)
             where courses.course_id in (786,759,800,818,819,820,821,822,823,824,825,826,1040,1041,1042,1043,1044,1045,1632,1633,1634)
-=======
-            left join course_user_timeline_flow_mapping on course_user_timeline_flow_mapping.user_id = users_info.user_id and course_user_timeline_flow_mapping.course_id in (786,759,800,818,819,820,821,822,823,824,825,826,1040,1041,1042,1043,1044,1045,1632,1633,1634,1635)
-            left join apply_form_course_user_question_mapping on apply_form_course_user_question_mapping.user_id = course_user_timeline_flow_mapping.user_id and apply_form_course_user_question_mapping.course_id = course_user_timeline_flow_mapping.course_id
-            left join apply_forms_and_questions on apply_forms_and_questions.apply_form_question_id = apply_form_course_user_question_mapping.apply_form_question_id
-            left join course_user_mapping on course_user_mapping.user_id = course_user_timeline_flow_mapping.user_id and course_user_timeline_flow_mapping.course_id = course_user_mapping.course_id
-            left join courses on courses.course_id = course_user_timeline_flow_mapping.course_id and courses.course_id in (786,759,800,818,819,820,821,822,823,824,825,826,1040,1041,1042,1043,1044,1045,1632,1633,1634,1635)
-            where courses.course_id in (786,759,800,818,819,820,821,822,823,824,825,826,1040,1041,1042,1043,1044,1045,1632,1633,1634,1635)
->>>>>>> 12012068
+
             order by 1
             ),
             b as(
