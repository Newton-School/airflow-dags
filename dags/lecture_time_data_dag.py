from airflow import DAG
# from airflow.decorators import dag
from airflow.operators.python import PythonOperator
from airflow.providers.postgres.operators.postgres import PostgresOperator
from airflow.providers.postgres.hooks.postgres import PostgresHook
from sqlalchemy import text
from airflow.models import Variable
from airflow.utils.task_group import TaskGroup
from datetime import datetime
from sqlalchemy_utils.types.enriched_datetime.pendulum_date import pendulum
import pandas as pd
import numpy as np

import math

default_args = {
    'owner': 'airflow',
    'max_active_tasks': 6,
    'max_active_runs': 6,
    'concurrency': 4,
    'depends_on_past': False,
    'start_date': datetime(2023, 3, 16),
}

# DATA CLEANING FUNCTION
def remove_redundant_rows(df):
    df = df.copy()
    df = df.reset_index()  # Create a copy of the DataFrame to avoid modifying the original data
    try:
      join_time = df.iloc[0]["join_time"]
    except:
      print(df)
    leave_time = df.iloc[0]["leave_time"]
    primary_index = 0

    rows_to_drop = []  # Maintain a list of rows to drop

    for i, row in df.iterrows():
        if join_time < row['join_time'] and row["join_time"] < leave_time:
            if row["leave_time"] > leave_time:
                leave_time = row["leave_time"]
                df.at[primary_index, "leave_time"] = leave_time
            rows_to_drop.append(i)  # Add the row index to the list of rows to drop
        elif leave_time < row["join_time"]:
            primary_index = i
            join_time = row["join_time"]
            leave_time = row["leave_time"]

    df.drop(rows_to_drop, inplace=True)  # Drop the redundant rows from the DataFrame

    return df


# OVERLAPPING TIME FUNCTION
def calculate_student_instructor_overlapping_time(student_join_time, student_leave_time, instructor_times):
    overlapping_time = 0
    for instructor_time in instructor_times:
        # inst_join_time, inst_leave_time = pd.to_datetime(instructor_time)  # Convert numpy.int64 to Timestamp
        instructor_join_time = pd.Timestamp(instructor_time[0])
        instructor_leave_time = pd.Timestamp(instructor_time[1])
        # instructor_join_time = instructor_time[0]
        # instructor_leave_time = instructor_time[1]

        # Check for overlap between student and instructor times
        if student_join_time <= instructor_leave_time and student_leave_time >= instructor_join_time:
            overlap_start = max(student_join_time, instructor_join_time)
            overlap_end = min(student_leave_time, instructor_leave_time)
            overlap_time = max(overlap_end - overlap_start, pd.Timedelta(0))  # Ensure positive time difference
            overlapping_time += (overlap_end - overlap_start).total_seconds()

    #print("Bhai Nan aaya hai", student_leave_time, student_join_time, instructor_times)
    return overlapping_time


def fetch_data_and_preprocess(**kwargs):
    # Fetch data from the query
    pg_hook = PostgresHook(postgres_conn_id='postgres_read_replica')
    pg_conn = pg_hook.get_conn()
    pg_cursor = pg_conn.cursor()

    result_hook = PostgresHook(postgres_conn_id='postgres_result_db')
    result_conn = result_hook.get_conn()
    result_cursor = result_conn.cursor()

    result_cursor.execute("""
    select distinct lecture_id from lecture_engagement_time;
        """)

    inserted_lecture_id = list(result_cursor.fetchall())

    query = """
    with vsl_cur_raw as
    (select
        lecture_id,
        course_user_mapping_id,
        join_time,
        leave_time,
        duration,
        report_type
    from
        video_sessions_lecturecourseuserreport
    where report_type = 4
    group by 1,2,3,4,5,6),

course_inst_mapping_raw as
    (select 
        trainers_courseinstructormapping.course_id,
        trainers_instructor.user_id,
        courses_courseusermapping.status,
        courses_courseusermapping.id as cum_id
    from
        trainers_instructor
    join trainers_courseinstructormapping
        on trainers_courseinstructormapping.instructor_id = trainers_instructor.id
    join courses_courseusermapping
        on courses_courseusermapping.user_id = trainers_instructor.user_id and courses_courseusermapping.course_id = trainers_courseinstructormapping.course_id
    left join auth_user
        on auth_user.id = trainers_instructor.user_id
    group by 1,2,3,4),
    
inst_lecture_details as
    (select 
        video_sessions_lecture.id as lecture_id,
        date(video_sessions_lecture.start_timestamp) as lecture_date,
        course_inst_mapping_raw.user_id as inst_user_id,
        vsl_cur_raw.course_user_mapping_id,
        vsl_cur_raw.report_type,
        min(vsl_cur_raw.join_time) as inst_min_join_time,
        max(vsl_cur_raw.leave_time) as inst_max_leave_time,
        sum(duration) filter (where report_type = 4) as duration_in_secs,
        cast(extract (epoch from (max(vsl_cur_raw.leave_time) - min(vsl_cur_raw.join_time))) as int) as time_diff_in_secs
    from
        video_sessions_lecture
    join vsl_cur_raw
        on vsl_cur_raw.lecture_id = video_sessions_lecture.id
    join course_inst_mapping_raw
        on course_inst_mapping_raw.cum_id = vsl_cur_raw.course_user_mapping_id and video_sessions_lecture.course_id = course_inst_mapping_raw.course_id
    group by 1,2,3,4,5),

inst_labeling as 
    (select
        *,
        dense_rank()over (partition by lecture_id order by least(duration_in_secs, time_diff_in_secs) desc, inst_min_join_time) as d_rank
    from
        inst_lecture_details),

lecture_inst_mapping as
    (select 
        lecture_id,
        lecture_date,
        inst_user_id,
        course_user_mapping_id as inst_cum_id,
        report_type,
        inst_min_join_time,
        inst_max_leave_time,
        least(duration_in_secs, time_diff_in_secs)/60 as inst_total_time_in_mins
    from
        inst_labeling
    where d_rank = 1),

inst_details as 
    (select distinct 
        row_number()over (order by lecture_id) as key_value,
        lecture_id,
        inst_user_id,
        inst_cum_id
    from 
        lecture_inst_mapping)
    
select
    vsl_cur_raw.lecture_id,
    vsl_cur_raw.course_user_mapping_id,
    vsl_cur_raw.join_time,
    vsl_cur_raw.leave_time,
    case 
        when inst_details.key_value is null then 'User'
        else 'Instructor' 
    end as user_type
from
    vsl_cur_raw
left join inst_details
    on inst_details.lecture_id = vsl_cur_raw.lecture_id and inst_details.inst_cum_id = vsl_cur_raw.course_user_mapping_id
<<<<<<< HEAD
where vsl_cur_raw.lecture_id <> ANY(%s)
=======
where vsl_cur_raw.lecture_id <> ANY(%s) 
>>>>>>> ba314269
order by 1 desc, 5, 2;
    """

    #print(query)

    pg_cursor.execute(query, (inserted_lecture_id,))

    rows = pg_cursor.fetchall()
    column_names = ['lecture_id', 'course_user_mapping_id', 'join_time', 'leave_time', 'user_type']
    df = pd.DataFrame(rows, columns=column_names)

    # MAIN CODE AND CALLING OF FUNCTIONS
    new_df = pd.DataFrame()  # copy of the original df
    for i, row in df.groupby('lecture_id'):
        instructor_dataframe = row[row['user_type'] == 'Instructor']
        instructor_dataframe = instructor_dataframe.sort_values('join_time')
        if instructor_dataframe.shape[0] == 0:
            continue
        instructor_dataframe = remove_redundant_rows(instructor_dataframe)
        instructor_times = np.array(instructor_dataframe[['join_time', 'leave_time']].values.tolist())
        # concat_instructor_dataframe
        new_df = pd.concat([new_df, instructor_dataframe])
        for j, row2 in row.groupby('course_user_mapping_id'):
            user_type = row2['user_type'].values[0]
            if user_type == 'User':
                row2 = row2.sort_values('join_time')
                student_dataframe = remove_redundant_rows(row2)
                # print(student_dataframe[['join_time', 'leave_time']])
                for k, row3 in student_dataframe.iterrows():
                    student_join_time = row3['join_time']
                    student_leave_time = row3['leave_time']

                    # Get the index of the row in the original dataframe (df)
                    original_index = row3.name

                    # Check if the row is redundant based on its index
                    is_redundant = original_index != k

                    # Set user_type to None for redundant rows
                    user_type = row3['user_type'] if not is_redundant else None

                    overlapping_time_seconds = calculate_student_instructor_overlapping_time(student_join_time,
                                                                                             student_leave_time,
                                                                                             instructor_times)
                    student_dataframe.at[original_index, 'overlapping_time_seconds'] = round(overlapping_time_seconds, 0)
                    student_dataframe.at[original_index, 'overlapping_time_minutes'] = round(overlapping_time_seconds/60, 2)
                new_df = pd.concat([new_df, student_dataframe])

    # # MAIN CODE AND CALLING OF FUNCTIONS
    # new_df = pd.DataFrame(rows, columns=column_names)  # copy of the original df
    # result_df = pd.DataFrame([], columns=column_names)
    # for i, row in df.groupby('lecture_id'):
    #     instructor_dataframe = row[row['user_type'] == 'Instructor']
    #     instructor_dataframe = instructor_dataframe.sort_values('join_time')
    #     if instructor_dataframe.shape[0] == 0:
    #         continue
    #     instructor_dataframe = remove_redundant_rows(instructor_dataframe)
    #     instructor_times = np.array(instructor_dataframe[['join_time', 'leave_time']].values.tolist())
    #     # concat_instructor_dataframe
    #     new_df = pd.concat([new_df, instructor_dataframe])
    #     for j, row2 in row.groupby('course_user_mapping_id'):
    #         user_type = row2['user_type'].values[0]
    #         if user_type == 'User':
    #             row2 = row2.sort_values('join_time')
    #             student_dataframe = remove_redundant_rows(row2)
    #             for k, row3 in student_dataframe.iterrows():
    #                 student_join_time = row3['join_time']
    #                 student_leave_time = row3['leave_time']
    #
    #                 # Get the index of the row in the original dataframe (df)
    #                 original_index = row3.name
    #                 print("original index", original_index)
    #
    #                 # Check if the row is redundant based on its index
    #                 is_redundant = original_index != k
    #
    #                 # Set user_type to None for redundant rows
    #                 user_type = row3['user_type'] if not is_redundant else None
    #
    #                 overlapping_time_seconds = calculate_student_instructor_overlapping_time(student_join_time,
    #                                                                                          student_leave_time,
    #                                                                                          instructor_times)
    #                 student_dataframe.at[original_index, 'overlapping_time_seconds'] = round(overlapping_time_seconds, 0)
    #                 student_dataframe.at[original_index, 'overlapping_time_minutes'] = round(overlapping_time_seconds/60, 2)
    #             new_df = pd.concat([new_df, student_dataframe])
    #             # print("result df", result_df)

    # result_df = result_df.drop(['index'], axis=1)
    column_positioning = ['lecture_id', 'course_user_mapping_id', 'user_type', 'join_time', 'leave_time', 'overlapping_time_seconds', 'overlapping_time_minutes']
    new_df = new_df.reindex(columns=column_positioning)
    # result_df = result_df.reindex(columns=column_positioning)

    ti = kwargs['ti']
    ti.xcom_push(key='preprocessed_data_df', value=new_df)


def insert_preprocessed_data(**kwargs):
    pg_hook = PostgresHook(postgres_conn_id='postgres_result_db')
    pg_conn = pg_hook.get_conn()
    pg_cursor = pg_conn.cursor()

    ti = kwargs['ti']
    df_cleaned = ti.xcom_pull(task_ids='fetch_data_and_preprocess', key='preprocessed_data_df')

    for _, row in df_cleaned.iterrows():
        print("Insert Pre Processed Data", row)
        pg_cursor.execute(
            'INSERT INTO lecture_engagement_time (lecture_id, course_user_mapping_id, user_type, join_time, leave_time, overlapping_time_seconds, overlapping_time_minutes) '
            'VALUES (%s, %s, %s, %s, %s, %s, %s);',
            (
                row['lecture_id'],
                row['course_user_mapping_id'],
                row['user_type'],
                row['join_time'],
                row['leave_time'],
                row['overlapping_time_seconds'],
                row['overlapping_time_minutes']
            )
        )

    pg_conn.commit()

dag = DAG(
    'lecture_time_dag',
    default_args=default_args,
    concurrency=4,
    max_active_tasks=6,
    max_active_runs=6,
    description='Live lecture ET data with overlapping time calculation and table creation/update',
    schedule_interval='30 2 * * FRI',
    catchup=False
)

create_table = PostgresOperator(
    task_id='create_table',
    postgres_conn_id='postgres_result_db',
    sql="""
    CREATE TABLE IF NOT EXISTS lecture_engagement_time (
        id serial not null PRIMARY KEY,
        lecture_id bigint,
        course_user_mapping_id bigint,
        join_time timestamp,
        leave_time timestamp,
        user_type varchar(32),
        overlapping_time_seconds real,
        overlapping_time_minutes real
    )
    """,
    dag=dag
)

fetch_data = PythonOperator(
    task_id='fetch_data_and_preprocess',
    python_callable=fetch_data_and_preprocess,
    provide_context=True,
    dag=dag
)

insert_data = PythonOperator(
    task_id='insert_preprocessed_data',
    python_callable=insert_preprocessed_data,
    provide_context=True,
    dag=dag
)

create_table >> fetch_data >> insert_data<|MERGE_RESOLUTION|>--- conflicted
+++ resolved
@@ -22,14 +22,15 @@
     'start_date': datetime(2023, 3, 16),
 }
 
+
 # DATA CLEANING FUNCTION
 def remove_redundant_rows(df):
     df = df.copy()
     df = df.reset_index()  # Create a copy of the DataFrame to avoid modifying the original data
     try:
-      join_time = df.iloc[0]["join_time"]
+        join_time = df.iloc[0]["join_time"]
     except:
-      print(df)
+        print(df)
     leave_time = df.iloc[0]["leave_time"]
     primary_index = 0
 
@@ -68,7 +69,7 @@
             overlap_time = max(overlap_end - overlap_start, pd.Timedelta(0))  # Ensure positive time difference
             overlapping_time += (overlap_end - overlap_start).total_seconds()
 
-    #print("Bhai Nan aaya hai", student_leave_time, student_join_time, instructor_times)
+    # print("Bhai Nan aaya hai", student_leave_time, student_join_time, instructor_times)
     return overlapping_time
 
 
@@ -117,7 +118,7 @@
     left join auth_user
         on auth_user.id = trainers_instructor.user_id
     group by 1,2,3,4),
-    
+
 inst_lecture_details as
     (select 
         video_sessions_lecture.id as lecture_id,
@@ -166,7 +167,7 @@
         inst_cum_id
     from 
         lecture_inst_mapping)
-    
+
 select
     vsl_cur_raw.lecture_id,
     vsl_cur_raw.course_user_mapping_id,
@@ -180,11 +181,7 @@
     vsl_cur_raw
 left join inst_details
     on inst_details.lecture_id = vsl_cur_raw.lecture_id and inst_details.inst_cum_id = vsl_cur_raw.course_user_mapping_id
-<<<<<<< HEAD
-where vsl_cur_raw.lecture_id <> ANY(%s)
-=======
 where vsl_cur_raw.lecture_id <> ANY(%s) 
->>>>>>> ba314269
 order by 1 desc, 5, 2;
     """
 
@@ -229,8 +226,10 @@
                     overlapping_time_seconds = calculate_student_instructor_overlapping_time(student_join_time,
                                                                                              student_leave_time,
                                                                                              instructor_times)
-                    student_dataframe.at[original_index, 'overlapping_time_seconds'] = round(overlapping_time_seconds, 0)
-                    student_dataframe.at[original_index, 'overlapping_time_minutes'] = round(overlapping_time_seconds/60, 2)
+                    student_dataframe.at[original_index, 'overlapping_time_seconds'] = round(overlapping_time_seconds,
+                                                                                             0)
+                    student_dataframe.at[original_index, 'overlapping_time_minutes'] = round(
+                        overlapping_time_seconds / 60, 2)
                 new_df = pd.concat([new_df, student_dataframe])
 
     # # MAIN CODE AND CALLING OF FUNCTIONS
@@ -273,7 +272,8 @@
     #             # print("result df", result_df)
 
     # result_df = result_df.drop(['index'], axis=1)
-    column_positioning = ['lecture_id', 'course_user_mapping_id', 'user_type', 'join_time', 'leave_time', 'overlapping_time_seconds', 'overlapping_time_minutes']
+    column_positioning = ['lecture_id', 'course_user_mapping_id', 'user_type', 'join_time', 'leave_time',
+                          'overlapping_time_seconds', 'overlapping_time_minutes']
     new_df = new_df.reindex(columns=column_positioning)
     # result_df = result_df.reindex(columns=column_positioning)
 
@@ -306,6 +306,7 @@
         )
 
     pg_conn.commit()
+
 
 dag = DAG(
     'lecture_time_dag',
