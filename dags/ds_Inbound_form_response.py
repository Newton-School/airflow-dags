--- conflicted
+++ resolved
@@ -52,7 +52,6 @@
     dag=dag
 )
 
-<<<<<<< HEAD
 # 1.5 Ensure 'form_id' column exists
 ensure_form_id_column = PostgresOperator(
     task_id='ensure_form_id_column',
@@ -73,8 +72,6 @@
     dag=dag
 )
 
-=======
->>>>>>> 5ac07811
 # 2. TRANSFORM DATA using postgres_read_replica
 def transform_and_extract(**context):
     src_hook = PostgresHook(postgres_conn_id='postgres_read_replica')
@@ -248,8 +245,5 @@
 )
 
 # DAG Task Dependencies
-<<<<<<< HEAD
+
 create_table >> ensure_form_id_column >> transform_data >> insert_data
-=======
-create_table >> transform_data >> insert_data
->>>>>>> 5ac07811
